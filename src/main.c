--- conflicted
+++ resolved
@@ -21,11 +21,7 @@
 #define DEFAULT_MAX_DELAY_MS 20  // upper bound on event delay
 #define DEFAULT_STARTUP_DELAY_MS 500  // wait before grabbing the input device
 
-<<<<<<< HEAD
-#define panic(format, ...) do { fprintf(stderr, format "\n", ## __VA_ARGS__); exit(EXIT_FAILURE); } while (0)
-=======
 #define panic(format, ...) do { fprintf(stderr, format "\n", ## __VA_ARGS__); fflush(stderr); exit(EXIT_FAILURE); } while (0)
->>>>>>> e4880377
 
 #ifndef min
 #define min(a, b) ( ((a) < (b)) ? (a) : (b) )
@@ -86,18 +82,6 @@
 }
 
 long random_between(long lower, long upper) {
-<<<<<<< HEAD
-        // default to max if the interval is not valids
-        if (lower >= upper)
-                return upper;
-
-        return lower + randombytes_uniform(upper+1);
-}
-
-void set_rescue_keys(char* rescue_keys_str) {
-        char *_rescue_keys_str = malloc(strlen(rescue_keys_str) + 1);
-        strncpy(_rescue_keys_str, rescue_keys_str, strlen(rescue_keys_str));
-=======
         // default to max if the interval is not valid
         if (lower >= upper)
                 return upper;
@@ -110,7 +94,6 @@
         strncpy(_rescue_keys_str, rescue_keys_str, strlen(rescue_keys_str));
         _rescue_keys_str[strlen(rescue_keys_str)] = '\0';
 
->>>>>>> e4880377
         char* token = strtok(_rescue_keys_str, rescue_key_seps);
 
         while (token != NULL) {
@@ -145,36 +128,6 @@
 
 int is_keyboard(int fd) {
         int key;
-<<<<<<< HEAD
-        int num_supported_keys;
-
-        // Only check devices that support EV_KEY events
-        if (supports_event_type(fd, EV_KEY)) {
-                num_supported_keys = 0;
-
-                // Count the number of KEY_* events that are supported
-                for (key = 0; key <= KEY_MAX; key++) {
-                        if (supports_specific_key(fd, key)) {
-                                num_supported_keys += 1;
-                        }
-                }
-        }
-
-        return (num_supported_keys > MIN_KEYBOARD_KEYS);
-}
-
-int is_mouse(int fd) {
-        return (supports_event_type(fd, EV_REL) || supports_event_type(fd, EV_ABS));
-}
-
-void detect_devices() {
-        int fd;
-        char device[256];
-
-        for (int i = 0; i < MAX_DEVICES; i++) {
-                sprintf(device, "/dev/input/event%d", i);
-
-=======
         int num_supported_keys = 0;
 
         // Only check devices that support EV_KEY events
@@ -201,7 +154,6 @@
         for (int i = 0; i < MAX_DEVICES; i++) {
                 sprintf(device, "/dev/input/event%d", i);
 
->>>>>>> e4880377
                 if ((fd = open(device, O_RDONLY)) < 0) {
                         continue;
                 }
@@ -265,14 +217,10 @@
         long now = current_time_ms();
         delay = (int) (e->time - now);
 
-<<<<<<< HEAD
-        libevdev_uinput_write_event(uidevs[e->device_index], e->iev.type, e->iev.code, e->iev.value);
-=======
         res = libevdev_uinput_write_event(uidevs[e->device_index], e->iev.type, e->iev.code, e->iev.value);
         if (res != 0) {
                 panic("Failed to write event to uinput: %s", strerror(-res));
         }
->>>>>>> e4880377
 
         if (verbose) {
                 printf("Released event at time : %ld. Device: %d,  Type: %*d,  "
@@ -283,39 +231,24 @@
 
 void main_loop() {
         int err;
-<<<<<<< HEAD
-        long
-                prev_release_time = 0,
-                current_time = 0,
-                lower_bound = 0,
-                random_delay = 0;
-=======
         long prev_release_time = 0;
         long current_time = 0;
         long lower_bound = 0;
         long random_delay = 0;
->>>>>>> e4880377
         struct input_event ev;
         struct entry *n1, *np;
 
         // initialize the rescue state
-<<<<<<< HEAD
-        int rescue_state[rescue_len];
-=======
         int rescue_state[MAX_RESCUE_KEYS];
->>>>>>> e4880377
         for (int i = 0; i < rescue_len; i++) {
                 rescue_state[i] = 0;
         }
 
         // load input file descriptors for polling
         struct pollfd *pfds = calloc(device_count, sizeof(struct pollfd));
-<<<<<<< HEAD
-=======
         if (pfds == NULL) {
                 panic("Failed to allocate memory for pollfd array");
         }
->>>>>>> e4880377
         for (int j = 0; j < device_count; j++) {
                 pfds[j].fd = input_fds[j];
                 pfds[j].events = POLLIN;
@@ -380,14 +313,10 @@
 
                                 // Buffer the event
                                 n1 = malloc(sizeof(struct entry));
-<<<<<<< HEAD
-                                n1->time = current_time + (long) random_delay;
-=======
                                 if (n1 == NULL) {
                                         panic("Failed to allocate memory for entry");
                                 }
                                 n1->time = current_time + random_delay;
->>>>>>> e4880377
                                 n1->iev = ev;
                                 n1->device_index = k;
                                 TAILQ_INSERT_TAIL(&head, n1, entries);
@@ -396,11 +325,7 @@
                                 prev_release_time = n1->time;
 
                                 if (verbose) {
-<<<<<<< HEAD
-                                        printf("Bufferred event at time: %ld. Device: %d,  Type: %*d,  "
-=======
                                         printf("Buffered event at time: %ld. Device: %d,  Type: %*d,  "
->>>>>>> e4880377
                                                "Code: %*d,  Value: %*d,  Scheduled delay: %*ld ms \n",
                                                n1->time, k, 3, n1->iev.type, 5, n1->iev.code, 5, n1->iev.value,
                                                4, random_delay);
