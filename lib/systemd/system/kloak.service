--- conflicted
+++ resolved
@@ -55,11 +55,7 @@
 RestrictRealtime=true
 RestrictNamespaces=true
 SystemCallArchitectures=native
-<<<<<<< HEAD
-SystemCallFilter=ioctl nanosleep select write read openat close brk fstat lseek mmap mprotect munmap rt_sigaction rt_sigprocmask access execve getuid arch_prctl set_tid_address set_robust_list prlimit64 pread64 getrandom newfstatat clock_nanosleep pselect6 poll
-=======
-#SystemCallFilter=ioctl nanosleep select write read openat close brk fstat lseek mmap mprotect munmap rt_sigaction rt_sigprocmask access execve getuid arch_prctl set_tid_address set_robust_list prlimit64 pread64 getrandom newfstatat clock_nanosleep pselect6 shmctl poll openat
->>>>>>> e4880377
+SystemCallFilter=ioctl nanosleep select write read openat close brk fstat lseek mmap mprotect munmap rt_sigaction rt_sigprocmask access execve getuid arch_prctl set_tid_address set_robust_list prlimit64 pread64 getrandom newfstatat clock_nanosleep pselect6 poll shmctl openat
 
 [Install]
 WantedBy=multi-user.target